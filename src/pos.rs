--- conflicted
+++ resolved
@@ -1,10 +1,5 @@
-<<<<<<< HEAD
 use std::ops::{Sub, Add};
 use std::iter::successors;
-=======
-use std::iter::{once, successors};
-use std::ops::{Add, Sub};
->>>>>>> 9ce08e51
 
 #[derive(Clone, Copy, PartialEq, Eq, Hash, Debug)]
 pub(crate) struct Pos(pub u32, pub u32);
@@ -14,7 +9,7 @@
     pub fn before(self, max: Pos) -> bool {
         self.0 < max.0 && self.1 < max.1
     }
-<<<<<<< HEAD
+
     pub fn successors(self, size: Pos) -> PosLine {
         let Pos(x0, y0) = self;
         let x_end = (x0 + 1).min(size.0 - 1);
@@ -32,31 +27,9 @@
             (x0.saturating_sub(1), y)
         } else { (x_end + 1, 0) };
         PosLine { x, y, x_end }
-=======
-    pub fn successors(self, width: u32, height: u32) -> impl Iterator<Item = Pos> {
-        let Pos(x, y) = self;
-        once(y + 1).filter(move |&y| y < height).flat_map(move |y| {
-            x.checked_sub(1)
-                .into_iter()
-                .chain(once(x))
-                .chain(once(x + 1).filter(move |&x| x < width))
-                .map(move |x| Pos(x, y))
-        })
     }
 
-    pub fn predecessors(self, size: Pos) -> impl Iterator<Item = Pos> {
-        let Pos(x, y) = self;
-        y.checked_sub(1).into_iter().flat_map(move |y| {
-            x.checked_sub(1)
-                .into_iter()
-                .chain(once(x))
-                .chain(once(x + 1).filter(move |&x| x < size.0))
-                .map(move |x| Pos(x, y))
-        })
->>>>>>> 9ce08e51
-    }
-
-    pub fn iter_in_rect(start: Pos, end: Pos) -> impl Iterator<Item = Pos> {
+    pub fn iter_in_rect(start: Pos, end: Pos) -> impl Iterator<Item=Pos> {
         successors(
             if start.before(end) { Some(start) } else { None },
             move |&pos| {
@@ -86,13 +59,12 @@
     }
 }
 
-<<<<<<< HEAD
-
 pub(crate) struct PosLine { x: u32, y: u32, x_end: u32 }
 
 impl Iterator for PosLine {
     type Item = Pos;
 
+    #[inline(always)]
     fn next(&mut self) -> Option<Self::Item> {
         if self.x > self.x_end { None } else {
             let p = Pos(self.x, self.y);
@@ -102,8 +74,6 @@
     }
 }
 
-=======
->>>>>>> 9ce08e51
 impl Add<Pos> for Pos {
     type Output = Pos;
 
