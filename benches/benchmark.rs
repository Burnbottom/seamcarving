use std::path::{Path, PathBuf};
use std::time::Duration;

use criterion::black_box;
use criterion::{criterion_group, criterion_main, Criterion, ParameterizedBenchmark};
use image::{DynamicImage, GenericImageView, GrayImage, Luma};

fn open_image() -> DynamicImage {
    let path: PathBuf = [Path::new(file!()).parent().unwrap(), Path::new("input.png")]
        .iter()
        .collect();
    let img = image::open(path).expect("input image not found");
    assert_eq!(img.dimensions(), (100, 100));
    img
}

/// Gray image to use in benchmarks. This is neither noise nor
/// similar to natural images - it's just a convenience method
/// to produce an image that's not constant.
pub fn gray_bench_image(width: u32, height: u32) -> GrayImage {
    let mut image = GrayImage::new(width, height);
    for y in 0..image.height() {
        for x in 0..image.width() {
            let intensity = (x % 7 + y % 6) as u8;
            image.put_pixel(x, y, Luma([intensity]));
        }
    }
    image
}

fn criterion_benchmark(c: &mut Criterion) {
    c.bench_function("100x100 to 95x95", |b| {
        let img = black_box(open_image());

        b.iter(|| seamcarving::resize(&img, 95, 95))
    });

    let (w, h) = (160, 90);
    c.bench(
        &format!("{w}x{h} to ({w}-i)x{h}", w = w, h = h),
        ParameterizedBenchmark::new(
            "seamcarving",
            move |b, &i| {
                let gray_img = black_box(gray_bench_image(w, h));
                b.iter(|| seamcarving::resize(&gray_img, w - i, h))
            },
<<<<<<< HEAD
            vec![w / 16, w / 8, w / 6, w / 4, w / 2, 2 * w / 3],
        ).with_function(
            "imageproc",
            move |b, &i| {
                let gray_img = black_box(gray_bench_image(w, h));
                b.iter(||
                    imageproc::seam_carving::shrink_width(&gray_img, w - i))
            },
        ),
=======
            vec![w / 16, w / 8, w / 4, w / 2, 2 * w / 3],
        )
        .with_function("imageproc", move |b, &i| {
            let gray_img = black_box(gray_bench_image(w, h));
            b.iter(|| imageproc::seam_carving::shrink_width(&gray_img, w - i))
        }),
>>>>>>> 9ce08e51
    );
}

criterion_group! {
    name = benches;
    config = Criterion::default()
                .sample_size(25)
                .nresamples(25)
                .warm_up_time(Duration::from_secs(1));
    targets = criterion_benchmark
}

criterion_main!(benches);<|MERGE_RESOLUTION|>--- conflicted
+++ resolved
@@ -44,7 +44,6 @@
                 let gray_img = black_box(gray_bench_image(w, h));
                 b.iter(|| seamcarving::resize(&gray_img, w - i, h))
             },
-<<<<<<< HEAD
             vec![w / 16, w / 8, w / 6, w / 4, w / 2, 2 * w / 3],
         ).with_function(
             "imageproc",
@@ -54,14 +53,6 @@
                     imageproc::seam_carving::shrink_width(&gray_img, w - i))
             },
         ),
-=======
-            vec![w / 16, w / 8, w / 4, w / 2, 2 * w / 3],
-        )
-        .with_function("imageproc", move |b, &i| {
-            let gray_img = black_box(gray_bench_image(w, h));
-            b.iter(|| imageproc::seam_carving::shrink_width(&gray_img, w - i))
-        }),
->>>>>>> 9ce08e51
     );
 }
 
